[package]
name = "node-cli"
version = "3.0.0-dev"
authors = ["Parity Technologies <admin@parity.io>"]
description = "Generic Substrate node implementation in Rust."
build = "build.rs"
edition = "2021"
license = "GPL-3.0-or-later WITH Classpath-exception-2.0"
default-run = "substrate"
homepage = "https://substrate.io"
repository = "https://github.com/paritytech/substrate/"

[package.metadata.wasm-pack.profile.release]
# `wasm-opt` has some problems on linux, see
# https://github.com/rustwasm/wasm-pack/issues/781 etc.
wasm-opt = false

[package.metadata.docs.rs]
targets = ["x86_64-unknown-linux-gnu"]

[badges]
travis-ci = { repository = "paritytech/substrate" }
maintenance = { status = "actively-developed" }
is-it-maintained-issue-resolution = { repository = "paritytech/substrate" }
is-it-maintained-open-issues = { repository = "paritytech/substrate" }

[[bin]]
name = "substrate"
path = "bin/main.rs"
required-features = ["cli"]

[lib]
crate-type = ["cdylib", "rlib"]

[dependencies]
# third-party dependencies
codec = { package = "parity-scale-codec", version = "2.0.0" }
futures = "0.3.16"
<<<<<<< HEAD
jsonrpsee = { git = "https://github.com/paritytech/jsonrpsee", rev = "aacf7c0ecdb71da345e7c5cb0283f5cb5a040bd7", features = ["server"] }
hex-literal = "0.3.3"
log = "0.4.8"
rand = "0.7.2"
serde = { version = "1.0.126", features = ["derive"] }
structopt = { version = "0.3.8", optional = true }
=======
hex-literal = "0.3.4"
log = "0.4.8"
rand = "0.7.2"
structopt = { version = "0.3.25", optional = true }
>>>>>>> 1b646b21

# primitives
sp-authority-discovery = { version = "4.0.0-dev", path = "../../../primitives/authority-discovery" }
sp-consensus-babe = { version = "0.10.0-dev", path = "../../../primitives/consensus/babe" }
grandpa-primitives = { version = "4.0.0-dev", package = "sp-finality-grandpa", path = "../../../primitives/finality-grandpa" }
sp-api = { version = "4.0.0-dev", path = "../../../primitives/api" }
sp-core = { version = "4.0.0-dev", path = "../../../primitives/core" }
sp-runtime = { version = "4.0.0-dev", path = "../../../primitives/runtime" }
sp-timestamp = { version = "4.0.0-dev", path = "../../../primitives/timestamp" }
sp-authorship = { version = "4.0.0-dev", path = "../../../primitives/authorship" }
sp-inherents = { version = "4.0.0-dev", path = "../../../primitives/inherents" }
sp-keyring = { version = "4.0.0-dev", path = "../../../primitives/keyring" }
sp-keystore = { version = "0.10.0-dev", path = "../../../primitives/keystore" }
sp-consensus = { version = "0.10.0-dev", path = "../../../primitives/consensus/common" }
sp-transaction-pool = { version = "4.0.0-dev", path = "../../../primitives/transaction-pool" }
sp-transaction-storage-proof = { version = "4.0.0-dev", path = "../../../primitives/transaction-storage-proof" }

# client dependencies
sc-consensus-babe-rpc = { version = "0.10.0-dev", path = "../../../client/consensus/babe/rpc" }
sc-finality-grandpa-rpc = { version = "0.10.0-dev", path = "../../../client/finality-grandpa/rpc" }
sc-sync-state-rpc = { version = "0.10.0-dev", path = "../../../client/sync-state-rpc" }
pallet-transaction-payment-rpc = { version = "4.0.0-dev", path = "../../../frame/transaction-payment/rpc/" }
substrate-frame-rpc-system = { version = "4.0.0-dev", path = "../../../utils/frame/rpc/system/" }
pallet-mmr-rpc = { version = "3.0.0", path = "../../../frame/merkle-mountain-range/rpc/" }
pallet-contracts-rpc = { version = "4.0.0-dev", path = "../../../frame/contracts/rpc/" }

sc-client-api = { version = "4.0.0-dev", path = "../../../client/api" }
sc-chain-spec = { version = "4.0.0-dev", path = "../../../client/chain-spec" }
sc-consensus = { version = "0.10.0-dev", path = "../../../client/consensus/common" }
sc-transaction-pool = { version = "4.0.0-dev", path = "../../../client/transaction-pool" }
sc-transaction-pool-api = { version = "4.0.0-dev", path = "../../../client/transaction-pool/api" }
sc-network = { version = "0.10.0-dev", path = "../../../client/network" }
sc-consensus-slots = { version = "0.10.0-dev", path = "../../../client/consensus/slots" }
sc-consensus-babe = { version = "0.10.0-dev", path = "../../../client/consensus/babe" }
sc-consensus-uncles = { version = "0.10.0-dev", path = "../../../client/consensus/uncles" }
grandpa = { version = "0.10.0-dev", package = "sc-finality-grandpa", path = "../../../client/finality-grandpa" }
sc-rpc = { version = "4.0.0-dev", path = "../../../client/rpc" }
sc-basic-authorship = { version = "0.10.0-dev", path = "../../../client/basic-authorship" }
sc-service = { version = "0.10.0-dev", default-features = false, path = "../../../client/service" }
sc-telemetry = { version = "4.0.0-dev", path = "../../../client/telemetry" }
sc-executor = { version = "0.10.0-dev", path = "../../../client/executor" }
sc-authority-discovery = { version = "0.10.0-dev", path = "../../../client/authority-discovery" }

# frame dependencies
frame-system = { version = "4.0.0-dev", path = "../../../frame/system" }
frame-system-rpc-runtime-api = { version = "4.0.0-dev", path = "../../../frame/system/rpc/runtime-api" }
pallet-transaction-payment = { version = "4.0.0-dev", path = "../../../frame/transaction-payment" }
pallet-im-online = { version = "4.0.0-dev", default-features = false, path = "../../../frame/im-online" }

# node-specific dependencies
node-runtime = { version = "3.0.0-dev", path = "../runtime" }
node-rpc = { version = "3.0.0-dev", path = "../rpc" }
node-primitives = { version = "2.0.0", path = "../primitives" }
node-executor = { version = "3.0.0-dev", path = "../executor" }

# CLI-specific dependencies
sc-cli = { version = "0.10.0-dev", optional = true, path = "../../../client/cli" }
frame-benchmarking-cli = { version = "4.0.0-dev", optional = true, path = "../../../utils/frame/benchmarking-cli" }
node-inspect = { version = "0.9.0-dev", optional = true, path = "../inspect" }
try-runtime-cli = { version = "0.10.0-dev", optional = true, path = "../../../utils/frame/try-runtime/cli" }

[target.'cfg(target_arch="x86_64")'.dependencies]
node-executor = { version = "3.0.0-dev", path = "../executor", features = [
	"wasmtime",
] }
sc-cli = { version = "0.10.0-dev", optional = true, path = "../../../client/cli", features = [
	"wasmtime",
] }
sc-service = { version = "0.10.0-dev", default-features = false, path = "../../../client/service", features = [
	"wasmtime",
] }
sp-trie = { version = "4.0.0-dev", default-features = false, path = "../../../primitives/trie", features = [
	"memory-tracker",
] }

[dev-dependencies]
sc-keystore = { version = "4.0.0-dev", path = "../../../client/keystore" }
sc-client-db = { version = "0.10.0-dev", path = "../../../client/db" }
sc-consensus = { version = "0.10.0-dev", path = "../../../client/consensus/common" }
sc-consensus-babe = { version = "0.10.0-dev", path = "../../../client/consensus/babe" }
sc-consensus-epochs = { version = "0.10.0-dev", path = "../../../client/consensus/epochs" }
sc-service-test = { version = "2.0.0", path = "../../../client/service/test" }
sc-block-builder = { version = "0.10.0-dev", path = "../../../client/block-builder" }
sp-tracing = { version = "4.0.0-dev", path = "../../../primitives/tracing" }
sp-blockchain = { version = "4.0.0-dev", path = "../../../primitives/blockchain" }
futures = "0.3.16"
tempfile = "3.1.0"
assert_cmd = "2.0.2"
nix = "0.23"
serde_json = "1.0"
regex = "1"
platforms = "1.1"
async-std = { version = "1.10.0", features = ["attributes"] }
soketto = "0.4.2"
criterion = { version = "0.3.5", features = [ "async_tokio" ] }
tokio = { version = "1.10", features = ["macros", "time"] }
jsonrpsee-ws-client = "0.4.1"
wait-timeout = "0.2"
remote-externalities = { path = "../../../utils/frame/remote-externalities" }
pallet-timestamp = { version = "4.0.0-dev", path = "../../../frame/timestamp" }

[build-dependencies]
structopt = { version = "0.3.25", optional = true }
node-inspect = { version = "0.9.0-dev", optional = true, path = "../inspect" }
frame-benchmarking-cli = { version = "4.0.0-dev", optional = true, path = "../../../utils/frame/benchmarking-cli" }
substrate-build-script-utils = { version = "3.0.0", optional = true, path = "../../../utils/build-script-utils" }
substrate-frame-cli = { version = "4.0.0-dev", optional = true, path = "../../../utils/frame/frame-utilities-cli" }
try-runtime-cli = { version = "0.10.0-dev", optional = true, path = "../../../utils/frame/try-runtime/cli" }
sc-cli = { version = "0.10.0-dev", path = "../../../client/cli", optional = true }
pallet-balances = { version = "4.0.0-dev", path = "../../../frame/balances" }

[features]
default = ["cli"]
cli = [
	"node-executor/wasmi-errno",
	"node-inspect",
	"sc-cli",
	"frame-benchmarking-cli",
	"substrate-frame-cli",
	"sc-service/db",
	"structopt",
	"substrate-build-script-utils",
	"try-runtime-cli",
]
runtime-benchmarks = [
	"node-runtime/runtime-benchmarks",
	"frame-benchmarking-cli",
]
# Enable features that allow the runtime to be tried and debugged. Name might be subject to change
# in the near future.
try-runtime = ["node-runtime/try-runtime", "try-runtime-cli"]

[[bench]]
name = "transaction_pool"
harness = false

[[bench]]
name = "block_production"
harness = false<|MERGE_RESOLUTION|>--- conflicted
+++ resolved
@@ -36,19 +36,12 @@
 # third-party dependencies
 codec = { package = "parity-scale-codec", version = "2.0.0" }
 futures = "0.3.16"
-<<<<<<< HEAD
 jsonrpsee = { git = "https://github.com/paritytech/jsonrpsee", rev = "aacf7c0ecdb71da345e7c5cb0283f5cb5a040bd7", features = ["server"] }
 hex-literal = "0.3.3"
 log = "0.4.8"
 rand = "0.7.2"
 serde = { version = "1.0.126", features = ["derive"] }
 structopt = { version = "0.3.8", optional = true }
-=======
-hex-literal = "0.3.4"
-log = "0.4.8"
-rand = "0.7.2"
-structopt = { version = "0.3.25", optional = true }
->>>>>>> 1b646b21
 
 # primitives
 sp-authority-discovery = { version = "4.0.0-dev", path = "../../../primitives/authority-discovery" }
