--- conflicted
+++ resolved
@@ -7,13 +7,8 @@
 
 [dependencies]
 sp-arithmetic = { version = "2.0.0", path = ".." }
-<<<<<<< HEAD
-honggfuzz = { path = "../../../../honggfuzz-rs" }
-primitive-types = "0.6"
-=======
 honggfuzz = "0.5"
 primitive-types = "0.6.2"
->>>>>>> 657484a4
 num-bigint = "0.2"
 num-traits = "0.2"
 
