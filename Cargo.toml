[workspace]
resolver = "2"

members = [
	"bin/cess-node-template/node",
	"bin/cess-node-template/runtime",
	"bin/node-template/node",
	"bin/node-template/pallets/template",
	"bin/node-template/runtime",
	"bin/node/bench",
	"bin/node/cli",
	"bin/node/executor",
	"bin/node/inspect",
	"bin/node/primitives",
	"bin/node/rpc",
	"bin/node/runtime",
	"bin/node/testing",
	"bin/utils/chain-spec-builder",
	"bin/utils/subkey",
	"client/api",
	"client/authority-discovery",
	"client/basic-authorship",
	"client/beefy",
	"client/beefy/rpc",
	"client/block-builder",
	"client/chain-spec",
	"client/chain-spec/derive",
	"client/cli",
	"client/consensus/aura",
	"client/consensus/babe",
	"client/consensus/babe/rpc",
	"client/consensus/common",
	"client/consensus/epochs",
	"client/consensus/manual-seal",
	"client/consensus/pow",
	"client/consensus/rrsc",
	"client/consensus/slots",
	"client/db",
	"client/executor",
	"client/executor/common",
	"client/executor/runtime-test",
	"client/executor/wasmi",
	"client/executor/wasmtime",
	"client/finality-grandpa",
	"client/finality-grandpa/rpc",
	"client/informant",
	"client/keystore",
	"client/merkle-mountain-range",
	"client/merkle-mountain-range/rpc",
	"client/network",
	"client/network/transactions",
	"client/network-gossip",
	"client/network/bitswap",
	"client/network/common",
	"client/network/light",
	"client/network/sync",
	"client/network/test",
	"client/offchain",
	"client/peerset",
	"client/allocator",
	"client/proposer-metrics",
	"client/rpc",
	"client/rpc-api",
	"client/rpc-servers",
	"client/rpc-spec-v2",
	"client/service",
	"client/service/test",
	"client/state-db",
	"client/storage-monitor",
	"client/sysinfo",
	"client/sync-state-rpc",
	"client/telemetry",
	"client/tracing",
	"client/tracing/proc-macro",
	"client/transaction-pool",
	"client/transaction-pool/api",
	"client/utils",
	"frame/alliance",
	"frame/assets",
	"frame/atomic-swap",
	"frame/aura",
	"frame/authority-discovery",
	"frame/authorship",
	"frame/babe",
	"frame/bags-list",
	"frame/bags-list/fuzzer",
	"frame/bags-list/remote-tests",
	"frame/balances",
	"frame/beefy",
	"frame/beefy-mmr",
	"frame/beefy-mmr/primitives",
	"frame/benchmarking",
	"frame/benchmarking/pov",
	"frame/bounties",
	"frame/child-bounties",
	"frame/collective",
	"frame/contracts",
	"frame/contracts/proc-macro",
	"frame/contracts/primitives",
	"frame/conviction-voting",
	"frame/democracy",
	"frame/fast-unstake",
	"frame/try-runtime",
	"frame/elections-phragmen",
	"frame/election-provider-multi-phase",
	"frame/election-provider-support",
	"frame/election-provider-support/benchmarking",
	"frame/election-provider-support/solution-type",
	"frame/election-provider-support/solution-type/fuzzer",
	"frame/examples/basic",
	"frame/examples/offchain-worker",
	"frame/executive",
	"frame/nis",
	"frame/grandpa",
	"frame/identity",
	"frame/im-online",
	"frame/indices",
	"frame/lottery",
	"frame/membership",
	"frame/merkle-mountain-range",
	"frame/multisig",
	"frame/nicks",
	"frame/node-authorization",
	"frame/offences",
	"frame/offences/benchmarking",
	"frame/preimage",
	"frame/proxy",
	"frame/message-queue",
	"frame/nfts",
	"frame/nomination-pools",
	"frame/nomination-pools/fuzzer",
	"frame/nomination-pools/benchmarking",
	"frame/nomination-pools/test-staking",
	"frame/nomination-pools/runtime-api",
	"frame/randomness-collective-flip",
	"frame/ranked-collective",
	"frame/recovery",
	"frame/referenda",
<<<<<<< HEAD
	"frame/remark",
=======
	"frame/rrsc",
>>>>>>> f4fbe50a
	"frame/scheduler",
	"frame/scored-pool",
	"frame/session",
	"frame/session/benchmarking",
	"frame/society",
	"frame/staking",
	"frame/staking/reward-curve",
	"frame/staking/reward-fn",
	"frame/state-trie-migration",
	"frame/sudo",
	"frame/root-offences",
	"frame/root-testing",
	"frame/support",
	"frame/support/procedural",
	"frame/support/procedural/tools",
	"frame/support/procedural/tools/derive",
	"frame/support/test",
	"frame/support/test/compile_pass",
	"frame/support/test/pallet",
	"frame/system",
	"frame/system/benchmarking",
	"frame/system/rpc/runtime-api",
	"frame/timestamp",
	"frame/transaction-payment",
	"frame/transaction-payment/asset-tx-payment",
	"frame/transaction-payment/rpc",
	"frame/transaction-payment/rpc/runtime-api",
	"frame/transaction-storage",
	"frame/treasury",
	"frame/tips",
	"frame/uniques",
	"frame/utility",
	"frame/vesting",
	"frame/whitelist",
	"primitives/api",
	"primitives/api/proc-macro",
	"primitives/api/test",
	"primitives/application-crypto",
	"primitives/application-crypto/test",
	"primitives/arithmetic",
	"primitives/arithmetic/fuzzer",
	"primitives/authority-discovery",
	"primitives/beefy",
	"primitives/block-builder",
	"primitives/blockchain",
	"primitives/consensus/aura",
	"primitives/consensus/babe",
	"primitives/consensus/common",
	"primitives/consensus/pow",
	"primitives/consensus/slots",
	"primitives/consensus/vrf",
	"primitives/core",
	"primitives/core/hashing",
	"primitives/core/hashing/proc-macro",
	"primitives/database",
	"primitives/debug-derive",
	"primitives/externalities",
	"primitives/finality-grandpa",
	"primitives/inherents",
	"primitives/io",
	"primitives/keyring",
	"primitives/keystore",
	"primitives/maybe-compressed-blob",
	"primitives/merkle-mountain-range",
	"primitives/npos-elections",
	"primitives/npos-elections/fuzzer",
	"primitives/offchain",
	"primitives/panic-handler",
	"primitives/rpc",
	"primitives/runtime",
	"primitives/runtime-interface",
	"primitives/runtime-interface/proc-macro",
	"primitives/runtime-interface/test",
	"primitives/runtime-interface/test-wasm",
	"primitives/runtime-interface/test-wasm-deprecated",
	"primitives/serializer",
	"primitives/session",
	"primitives/staking",
	"primitives/state-machine",
	"primitives/std",
	"primitives/storage",
	"primitives/test-primitives",
	"primitives/timestamp",
	"primitives/tracing",
	"primitives/transaction-pool",
	"primitives/transaction-storage-proof",
	"primitives/trie",
	"primitives/version",
	"primitives/version/proc-macro",
	"primitives/wasm-interface",
	"primitives/weights",
	"test-utils",
	"test-utils/client",
	"test-utils/derive",
	"test-utils/runtime",
	"test-utils/runtime/client",
	"test-utils/runtime/transaction-pool",
	"test-utils/test-crate",
	"utils/build-script-utils",
	"utils/fork-tree",
	"utils/frame/benchmarking-cli",
	"utils/frame/remote-externalities",
	"utils/frame/frame-utilities-cli",
	"utils/frame/try-runtime/cli",
	"utils/frame/rpc/state-trie-migration-rpc",
	"utils/frame/rpc/support",
	"utils/frame/rpc/system",
	"utils/frame/generate-bags",
	"utils/frame/generate-bags/node-runtime",
	"utils/frame/rpc/client",
	"utils/prometheus",
	"utils/wasm-builder",
]

# The list of dependencies below (which can be both direct and indirect dependencies) are crates
# that are suspected to be CPU-intensive, and that are unlikely to require debugging (as some of
# their debug info might be missing) or to require to be frequently recompiled. We compile these
# dependencies with `opt-level=3` even in "dev" mode in order to make "dev" mode more usable.
# The majority of these crates are cryptographic libraries.
#
# Note that this does **not** affect crates that depend on Substrate. In other words, if you add
# a dependency on Substrate, you have to copy-paste this list in your own `Cargo.toml` (assuming
# that you want the same list). This list is only relevant when running `cargo build` from within
# the Substrate workspace.
#
# If you see an error mentioning "profile package spec ... did not match any packages", it
# probably concerns this list.
#
# This list is ordered alphabetically.
[profile.dev.package]
blake2 = { opt-level = 3 }
blake2b_simd = { opt-level = 3 }
chacha20poly1305 = { opt-level = 3 }
cranelift-codegen = { opt-level = 3 }
cranelift-wasm = { opt-level = 3 }
crc32fast = { opt-level = 3 }
crossbeam-deque = { opt-level = 3 }
crypto-mac = { opt-level = 3 }
curve25519-dalek = { opt-level = 3 }
ed25519-zebra = { opt-level = 3 }
flate2 = { opt-level = 3 }
futures-channel = { opt-level = 3 }
hashbrown = { opt-level = 3 }
hash-db = { opt-level = 3 }
hmac = { opt-level = 3 }
httparse = { opt-level = 3 }
integer-sqrt = { opt-level = 3 }
k256 = { opt-level = 3 }
keccak = { opt-level = 3 }
libm = { opt-level = 3 }
librocksdb-sys = { opt-level = 3 }
libsecp256k1 = { opt-level = 3 }
libz-sys = { opt-level = 3 }
mio = { opt-level = 3 }
nalgebra = { opt-level = 3 }
num-bigint = { opt-level = 3 }
parking_lot = { opt-level = 3 }
parking_lot_core = { opt-level = 3 }
percent-encoding = { opt-level = 3 }
primitive-types = { opt-level = 3 }
ring = { opt-level = 3 }
rustls = { opt-level = 3 }
secp256k1 = { opt-level = 3 }
sha2 = { opt-level = 3 }
sha3 = { opt-level = 3 }
smallvec = { opt-level = 3 }
snow = { opt-level = 3 }
twox-hash = { opt-level = 3 }
uint = { opt-level = 3 }
wasmi = { opt-level = 3 }
x25519-dalek = { opt-level = 3 }
yamux = { opt-level = 3 }
zeroize = { opt-level = 3 }

[profile.release]
# Substrate runtime requires unwinding.
panic = "unwind"

[profile.production]
inherits = "release"

# Sacrifice compile speed for execution speed by using optimization flags:

# https://doc.rust-lang.org/rustc/linker-plugin-lto.html
lto = "fat"
# https://doc.rust-lang.org/rustc/codegen-options/index.html#codegen-units
codegen-units = 1<|MERGE_RESOLUTION|>--- conflicted
+++ resolved
@@ -136,11 +136,8 @@
 	"frame/ranked-collective",
 	"frame/recovery",
 	"frame/referenda",
-<<<<<<< HEAD
 	"frame/remark",
-=======
 	"frame/rrsc",
->>>>>>> f4fbe50a
 	"frame/scheduler",
 	"frame/scored-pool",
 	"frame/session",
