--- conflicted
+++ resolved
@@ -106,11 +106,7 @@
 		record_proof: bool,
 		enable_tracking: bool,
 	) -> Result<Self, String> {
-<<<<<<< HEAD
-		let state_hash = sp_runtime::StateVersion::default();
-=======
 		let state_version = sp_runtime::StateVersion::default();
->>>>>>> 182ec74f
 		let mut root = B::Hash::default();
 		let mut mdb = MemoryDB::<HashFor<B>>::default();
 		sp_state_machine::TrieDBMutV1::<HashFor<B>>::new(&mut mdb, &mut root);
@@ -144,11 +140,7 @@
 			state.state.borrow_mut().as_mut().unwrap().full_storage_root(
 				genesis.top.iter().map(|(k, v)| (k.as_ref(), Some(v.as_ref()))),
 				child_delta,
-<<<<<<< HEAD
-				state_hash,
-=======
 				state_version,
->>>>>>> 182ec74f
 			);
 		state.genesis = transaction.clone().drain();
 		state.genesis_root = root.clone();
@@ -426,11 +418,7 @@
 	fn storage_root<'a>(
 		&self,
 		delta: impl Iterator<Item = (&'a [u8], Option<&'a [u8]>)>,
-<<<<<<< HEAD
-		state_hash: StateVersion,
-=======
 		state_version: StateVersion,
->>>>>>> 182ec74f
 	) -> (B::Hash, Self::Transaction)
 	where
 		B::Hash: Ord,
@@ -438,22 +426,14 @@
 		self.state
 			.borrow()
 			.as_ref()
-<<<<<<< HEAD
-			.map_or(Default::default(), |s| s.storage_root(delta, state_hash))
-=======
 			.map_or(Default::default(), |s| s.storage_root(delta, state_version))
->>>>>>> 182ec74f
 	}
 
 	fn child_storage_root<'a>(
 		&self,
 		child_info: &ChildInfo,
 		delta: impl Iterator<Item = (&'a [u8], Option<&'a [u8]>)>,
-<<<<<<< HEAD
-		state_hash: StateVersion,
-=======
 		state_version: StateVersion,
->>>>>>> 182ec74f
 	) -> (B::Hash, bool, Self::Transaction)
 	where
 		B::Hash: Ord,
@@ -461,11 +441,7 @@
 		self.state
 			.borrow()
 			.as_ref()
-<<<<<<< HEAD
-			.map_or(Default::default(), |s| s.child_storage_root(child_info, delta, state_hash))
-=======
 			.map_or(Default::default(), |s| s.child_storage_root(child_info, delta, state_version))
->>>>>>> 182ec74f
 	}
 
 	fn pairs(&self) -> Vec<(Vec<u8>, Vec<u8>)> {
