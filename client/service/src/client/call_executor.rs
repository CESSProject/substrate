--- conflicted
+++ resolved
@@ -367,14 +367,7 @@
 
 		// wasm_runtime_overrides is `None` here because we construct the
 		// LocalCallExecutor directly later on
-<<<<<<< HEAD
-		let client_config = ClientConfig {
-			offchain_indexing_api: false,
-			wasm_runtime_overrides: None,
-		};
-=======
 		let client_config = ClientConfig::default();
->>>>>>> be1b8ef0
 
 		// client is used for the convenience of creating and inserting the genesis block.
 		let _client = substrate_test_runtime_client::client::new_with_backend::<
