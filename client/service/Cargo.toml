--- conflicted
+++ resolved
@@ -22,18 +22,9 @@
 test-helpers = []
 
 [dependencies]
-<<<<<<< HEAD
 jsonrpsee = { git = "https://github.com/paritytech/jsonrpsee", rev = "aacf7c0ecdb71da345e7c5cb0283f5cb5a040bd7", features = ["server"] }
-
-thiserror = "1.0.21"
-futures01 = { package = "futures", version = "0.1.29" }
-futures = { version = "0.3.4", features = ["compat"] }
-=======
 thiserror = "1.0.30"
 futures = "0.3.16"
-jsonrpc-pubsub = "18.0"
-jsonrpc-core = "18.0"
->>>>>>> 9e8c7b80
 rand = "0.7.3"
 parking_lot = "0.11.1"
 log = "0.4.11"
