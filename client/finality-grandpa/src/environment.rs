--- conflicted
+++ resolved
@@ -871,17 +871,12 @@
 		Ok(())
 	}
 
-<<<<<<< HEAD
-	fn precommitted(&self, round: RoundNumber, precommit: Precommit<Block>) -> Result<(), Self::Error> {
-		let local_id = crate::is_voter(&self.voters, self.config.keystore.clone());
-=======
 	fn precommitted(
 		&self,
 		round: RoundNumber,
 		precommit: Precommit<Block>,
 	) -> Result<(), Self::Error> {
-		let local_id = crate::is_voter(&self.voters, self.config.keystore.as_ref());
->>>>>>> 31d04048
+		let local_id = crate::is_voter(&self.voters, self.config.keystore.clone());
 
 		let local_id = match local_id {
 			Some(id) => id,
