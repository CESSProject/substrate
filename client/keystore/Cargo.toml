--- conflicted
+++ resolved
@@ -19,19 +19,13 @@
 parking_lot = "0.12.1"
 serde_json = "1.0.85"
 thiserror = "1.0"
-<<<<<<< HEAD
 sp-application-crypto = { version = "7.0.0", path = "../../primitives/application-crypto" }
 sp-core = { version = "7.0.0", path = "../../primitives/core" }
 sp-keystore = { version = "0.13.0", path = "../../primitives/keystore" }
-=======
 cessp-consensus-rrsc = { version = "0.10.0-dev", path = "../../primitives/consensus/rrsc" }
-sp-application-crypto = { version = "6.0.0", path = "../../primitives/application-crypto" }
-sp-core = { version = "6.0.0", path = "../../primitives/core" }
-sp-keystore = { version = "0.12.0", path = "../../primitives/keystore" }
 hex = "0.4.0"
 parking_lot = "0.12.0"
 serde_json = "1.0.79"
->>>>>>> f4fbe50a
 
 [dev-dependencies]
 tempfile = "3.1.0"