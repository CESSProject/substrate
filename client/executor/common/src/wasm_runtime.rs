// This file is part of Substrate.

// Copyright (C) 2019-2021 Parity Technologies (UK) Ltd.
// SPDX-License-Identifier: GPL-3.0-or-later WITH Classpath-exception-2.0

// This program is free software: you can redistribute it and/or modify
// it under the terms of the GNU General Public License as published by
// the Free Software Foundation, either version 3 of the License, or
// (at your option) any later version.

// This program is distributed in the hope that it will be useful,
// but WITHOUT ANY WARRANTY; without even the implied warranty of
// MERCHANTABILITY or FITNESS FOR A PARTICULAR PURPOSE. See the
// GNU General Public License for more details.

// You should have received a copy of the GNU General Public License
// along with this program. If not, see <https://www.gnu.org/licenses/>.

//! Definitions for a wasm runtime.

use crate::error::Error;
use sp_wasm_interface::Value;

/// A method to be used to find the entrypoint when calling into the runtime
///
/// Contains variants on how to resolve wasm function that will be invoked.
pub enum InvokeMethod<'a> {
	/// Call function exported with this name.
	///
	/// Located function should have (u32, u32) -> u64 signature.
	Export(&'a str),
	/// Call a function found in the exported table found under the given index.
	///
	/// Located function should have (u32, u32) -> u64 signature.
	Table(u32),
	/// Call function by reference from table through a wrapper.
	///
	/// Invoked function (`dispatcher_ref`) function
	/// should have (u32, u32, u32) -> u64 signature.
	///
	/// `func` will be passed to the invoked function as a first argument.
	TableWithWrapper {
		/// Wrapper for the call.
		///
		/// Function pointer, index into runtime exported table.
		dispatcher_ref: u32,
		/// Extra argument for dispatch.
		///
		/// Common usage would be to use it as an actual wasm function pointer
		/// that should be invoked, but can be used as any extra argument on the
		/// callee side.
		///
		/// This is typically generated and invoked by the runtime itself.
		func: u32,
	},
}

impl<'a> From<&'a str> for InvokeMethod<'a> {
	fn from(val: &'a str) -> InvokeMethod<'a> {
		InvokeMethod::Export(val)
	}
}

/// A trait that defines an abstract WASM runtime module.
///
/// This can be implemented by an execution engine.
pub trait WasmModule: Sync + Send {
	/// Create a new instance.
	fn new_instance(&self) -> Result<Box<dyn WasmInstance>, Error>;
}

/// A trait that defines an abstract wasm module instance.
///
/// This can be implemented by an execution engine.
pub trait WasmInstance: Send {
	/// Call a method on this WASM instance.
	///
	/// Before execution, instance is reset.
	///
	/// Returns the encoded result on success.
	fn call(&mut self, method: InvokeMethod, data: &[u8]) -> Result<Vec<u8>, Error>;

	/// Call an exported method on this WASM instance.
	///
	/// Before execution, instance is reset.
	///
	/// Returns the encoded result on success.
	fn call_export(&mut self, method: &str, data: &[u8]) -> Result<Vec<u8>, Error> {
		self.call(method.into(), data)
	}

	/// Get the value from a global with the given `name`.
	///
	/// This method is only suitable for getting immutable globals.
	fn get_global_const(&mut self, name: &str) -> Result<Option<Value>, Error>;

	/// **Testing Only**. This function returns the base address of the linear memory.
	///
	/// This is meant to be the starting address of the memory mapped area for the linear memory.
	///
<<<<<<< HEAD
	/// This function is intended only for a specific test that measures physical memory consumption.
	fn linear_memory_base_ptr(&self) -> Option<*const u8>;
=======
	/// This function is intended only for a specific test that measures physical memory
	/// consumption.
	fn linear_memory_base_ptr(&self) -> Option<*const u8> {
		None
	}
>>>>>>> 6d09a45c
}<|MERGE_RESOLUTION|>--- conflicted
+++ resolved
@@ -98,14 +98,9 @@
 	///
 	/// This is meant to be the starting address of the memory mapped area for the linear memory.
 	///
-<<<<<<< HEAD
-	/// This function is intended only for a specific test that measures physical memory consumption.
-	fn linear_memory_base_ptr(&self) -> Option<*const u8>;
-=======
 	/// This function is intended only for a specific test that measures physical memory
 	/// consumption.
 	fn linear_memory_base_ptr(&self) -> Option<*const u8> {
 		None
 	}
->>>>>>> 6d09a45c
 }