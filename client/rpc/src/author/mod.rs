--- conflicted
+++ resolved
@@ -26,19 +26,11 @@
 use crate::SubscriptionTaskExecutor;
 
 use codec::{Decode, Encode};
-<<<<<<< HEAD
 use futures::{FutureExt, StreamExt};
 use jsonrpsee::{
 	types::error::{CallError as RpseeCallError, Error as JsonRpseeError},
 	RpcModule,
 };
-=======
-use futures::{
-	future::{FutureExt, TryFutureExt},
-	SinkExt, StreamExt as _,
-};
-use jsonrpc_pubsub::{manager::SubscriptionManager, typed::Subscriber, SubscriptionId};
->>>>>>> d2a43d47
 use sc_rpc_api::DenyUnsafe;
 use sc_transaction_pool_api::{
 	error::IntoPoolError, InPoolTransaction, TransactionFor, TransactionPool, TransactionSource,
@@ -90,7 +82,6 @@
 	P::Hash: Unpin,
 	<P::Block as BlockT>::Hash: Unpin,
 {
-<<<<<<< HEAD
 	/// Convert a [`Author`] to an [`RpcModule`]. Registers all the RPC methods available with the RPC server.
 	pub fn into_rpc_module(self) -> std::result::Result<RpcModule<Self>, JsonRpseeError> {
 		let mut module = RpcModule::new(self);
@@ -239,150 +230,6 @@
 		)?;
 
 		Ok(module)
-=======
-	type Metadata = crate::Metadata;
-
-	fn insert_key(&self, key_type: String, suri: String, public: Bytes) -> Result<()> {
-		self.deny_unsafe.check_if_safe()?;
-
-		let key_type = key_type.as_str().try_into().map_err(|_| Error::BadKeyType)?;
-		SyncCryptoStore::insert_unknown(&*self.keystore, key_type, &suri, &public[..])
-			.map_err(|_| Error::KeyStoreUnavailable)?;
-		Ok(())
-	}
-
-	fn rotate_keys(&self) -> Result<Bytes> {
-		self.deny_unsafe.check_if_safe()?;
-
-		let best_block_hash = self.client.info().best_hash;
-		self.client
-			.runtime_api()
-			.generate_session_keys(&generic::BlockId::Hash(best_block_hash), None)
-			.map(Into::into)
-			.map_err(|e| Error::Client(Box::new(e)))
-	}
-
-	fn has_session_keys(&self, session_keys: Bytes) -> Result<bool> {
-		self.deny_unsafe.check_if_safe()?;
-
-		let best_block_hash = self.client.info().best_hash;
-		let keys = self
-			.client
-			.runtime_api()
-			.decode_session_keys(&generic::BlockId::Hash(best_block_hash), session_keys.to_vec())
-			.map_err(|e| Error::Client(Box::new(e)))?
-			.ok_or_else(|| Error::InvalidSessionKeys)?;
-
-		Ok(SyncCryptoStore::has_keys(&*self.keystore, &keys))
-	}
-
-	fn has_key(&self, public_key: Bytes, key_type: String) -> Result<bool> {
-		self.deny_unsafe.check_if_safe()?;
-
-		let key_type = key_type.as_str().try_into().map_err(|_| Error::BadKeyType)?;
-		Ok(SyncCryptoStore::has_keys(&*self.keystore, &[(public_key.to_vec(), key_type)]))
-	}
-
-	fn submit_extrinsic(&self, ext: Bytes) -> FutureResult<TxHash<P>> {
-		let xt = match Decode::decode(&mut &ext[..]) {
-			Ok(xt) => xt,
-			Err(err) => return async move { Err(err.into()) }.boxed(),
-		};
-		let best_block_hash = self.client.info().best_hash;
-
-		self.pool
-			.submit_one(&generic::BlockId::hash(best_block_hash), TX_SOURCE, xt)
-			.map_err(|e| {
-				e.into_pool_error()
-					.map(Into::into)
-					.unwrap_or_else(|e| error::Error::Verification(Box::new(e)).into())
-			})
-			.boxed()
-	}
-
-	fn pending_extrinsics(&self) -> Result<Vec<Bytes>> {
-		Ok(self.pool.ready().map(|tx| tx.data().encode().into()).collect())
-	}
-
-	fn remove_extrinsic(
-		&self,
-		bytes_or_hash: Vec<hash::ExtrinsicOrHash<TxHash<P>>>,
-	) -> Result<Vec<TxHash<P>>> {
-		self.deny_unsafe.check_if_safe()?;
-
-		let hashes = bytes_or_hash
-			.into_iter()
-			.map(|x| match x {
-				hash::ExtrinsicOrHash::Hash(h) => Ok(h),
-				hash::ExtrinsicOrHash::Extrinsic(bytes) => {
-					let xt = Decode::decode(&mut &bytes[..])?;
-					Ok(self.pool.hash_of(&xt))
-				},
-			})
-			.collect::<Result<Vec<_>>>()?;
-
-		Ok(self
-			.pool
-			.remove_invalid(&hashes)
-			.into_iter()
-			.map(|tx| tx.hash().clone())
-			.collect())
-	}
-
-	fn watch_extrinsic(
-		&self,
-		_metadata: Self::Metadata,
-		subscriber: Subscriber<TransactionStatus<TxHash<P>, BlockHash<P>>>,
-		xt: Bytes,
-	) {
-		let best_block_hash = self.client.info().best_hash;
-		let dxt = match TransactionFor::<P>::decode(&mut &xt[..]).map_err(error::Error::from) {
-			Ok(tx) => tx,
-			Err(err) => {
-				warn!("Failed to submit extrinsic: {}", err);
-				// reject the subscriber (ignore errors - we don't care if subscriber is no longer
-				// there).
-				let _ = subscriber.reject(err.into());
-				return
-			},
-		};
-
-		let submit = self
-			.pool
-			.submit_and_watch(&generic::BlockId::hash(best_block_hash), TX_SOURCE, dxt)
-			.map_err(|e| {
-				e.into_pool_error()
-					.map(error::Error::from)
-					.unwrap_or_else(|e| error::Error::Verification(Box::new(e)).into())
-			});
-
-		let subscriptions = self.subscriptions.clone();
-
-		let future = async move {
-			let tx_stream = match submit.await {
-				Ok(s) => s,
-				Err(err) => {
-					warn!("Failed to submit extrinsic: {}", err);
-					// reject the subscriber (ignore errors - we don't care if subscriber is no
-					// longer there).
-					let _ = subscriber.reject(err.into());
-					return
-				},
-			};
-
-			subscriptions.add(subscriber, move |sink| {
-				tx_stream
-					.map(|v| Ok(Ok(v)))
-					.forward(sink.sink_map_err(|e| warn!("Error sending notifications: {:?}", e)))
-					.map(drop)
-			});
-		};
-
-		let res = self.subscriptions.executor().spawn_obj(future.boxed().into());
-		if res.is_err() {
-			warn!("Error spawning subscription RPC task.");
-		}
->>>>>>> d2a43d47
 	}
 }
 
