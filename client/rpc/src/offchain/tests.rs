--- conflicted
+++ resolved
@@ -1,60 +1,3 @@
-<<<<<<< HEAD
-// // This file is part of Substrate.
-
-// // Copyright (C) 2020-2021 Parity Technologies (UK) Ltd.
-// // SPDX-License-Identifier: GPL-3.0-or-later WITH Classpath-exception-2.0
-
-// // This program is free software: you can redistribute it and/or modify
-// // it under the terms of the GNU General Public License as published by
-// // the Free Software Foundation, either version 3 of the License, or
-// // (at your option) any later version.
-
-// // This program is distributed in the hope that it will be useful,
-// // but WITHOUT ANY WARRANTY; without even the implied warranty of
-// // MERCHANTABILITY or FITNESS FOR A PARTICULAR PURPOSE. See the
-// // GNU General Public License for more details.
-
-// // You should have received a copy of the GNU General Public License
-// // along with this program. If not, see <https://www.gnu.org/licenses/>.
-
-// use super::*;
-// use assert_matches::assert_matches;
-// use sp_core::{offchain::storage::InMemOffchainStorage, Bytes};
-
-// #[test]
-// fn local_storage_should_work() {
-// 	let storage = InMemOffchainStorage::default();
-// 	let offchain = Offchain::new(storage, DenyUnsafe::No);
-// 	let key = Bytes(b"offchain_storage".to_vec());
-// 	let value = Bytes(b"offchain_value".to_vec());
-
-// 	assert_matches!(
-// 		offchain.set_local_storage(StorageKind::PERSISTENT, key.clone(), value.clone()),
-// 		Ok(())
-// 	);
-// 	assert_matches!(
-// 		offchain.get_local_storage(StorageKind::PERSISTENT, key),
-// 		Ok(Some(ref v)) if *v == value
-// 	);
-// }
-
-// #[test]
-// fn offchain_calls_considered_unsafe() {
-// 	let storage = InMemOffchainStorage::default();
-// 	let offchain = Offchain::new(storage, DenyUnsafe::Yes);
-// 	let key = Bytes(b"offchain_storage".to_vec());
-// 	let value = Bytes(b"offchain_value".to_vec());
-
-// 	assert_matches!(
-// 		offchain.set_local_storage(StorageKind::PERSISTENT, key.clone(), value.clone()),
-// 		Err(Error::UnsafeRpcCalled(_))
-// 	);
-// 	assert_matches!(
-// 		offchain.get_local_storage(StorageKind::PERSISTENT, key),
-// 		Err(Error::UnsafeRpcCalled(_))
-// 	);
-// }
-=======
 // This file is part of Substrate.
 
 // Copyright (C) 2020-2021 Parity Technologies (UK) Ltd.
@@ -114,5 +57,4 @@
 			assert_eq!(err.to_string(), "RPC call is unsafe to be called externally")
 		}
 	);
-}
->>>>>>> 1b14b0b6
+}